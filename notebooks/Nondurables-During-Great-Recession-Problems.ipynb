{
 "cells": [
  {
   "cell_type": "markdown",
   "id": "53de1b5a",
   "metadata": {},
   "source": [
    "# Spending on Nondurables During the Great Recession\n",
    "\n",
    "[![badge](https://img.shields.io/badge/Launch%20using%20-Econ--ARK-blue)](https://econ-ark.org/materials/nondurables-during-great-recession#launch)\n",
    "\n",
    "<p style=\"text-align: center;\"><small><small><small>Generator: QuARK-make/notebooks_byname</small></small></small></p>"
   ]
  },
  {
   "cell_type": "code",
<<<<<<< HEAD
   "execution_count": 2,
=======
   "execution_count": 1,
   "id": "cb263dbc",
>>>>>>> 6050074e
   "metadata": {
    "code_folding": [
     0
    ],
    "lines_to_next_cell": 2
   },
   "outputs": [
    {
     "ename": "ImportError",
     "evalue": "cannot import name 'plotFuncs' from 'HARK.utilities' (c:\\users\\user\\documents\\github\\bufferstocktheory\\src\\econ-ark\\HARK\\utilities.py)",
     "output_type": "error",
     "traceback": [
      "\u001b[1;31m---------------------------------------------------------------------------\u001b[0m",
      "\u001b[1;31mImportError\u001b[0m                               Traceback (most recent call last)",
      "\u001b[1;32m~\\AppData\\Local\\Temp/ipykernel_25772/170291243.py\u001b[0m in \u001b[0;36m<module>\u001b[1;34m\u001b[0m\n\u001b[0;32m     11\u001b[0m \u001b[1;33m\u001b[0m\u001b[0m\n\u001b[0;32m     12\u001b[0m \u001b[1;32mimport\u001b[0m \u001b[0mHARK\u001b[0m \u001b[1;31m# Prevents import error from Demos repo\u001b[0m\u001b[1;33m\u001b[0m\u001b[1;33m\u001b[0m\u001b[0m\n\u001b[1;32m---> 13\u001b[1;33m \u001b[1;32mfrom\u001b[0m \u001b[0mHARK\u001b[0m\u001b[1;33m.\u001b[0m\u001b[0mutilities\u001b[0m \u001b[1;32mimport\u001b[0m \u001b[0mplotFuncs\u001b[0m\u001b[1;33m\u001b[0m\u001b[1;33m\u001b[0m\u001b[0m\n\u001b[0m\u001b[0;32m     14\u001b[0m \u001b[1;31m# Choose some calibrated parameters that roughly match steady state\u001b[0m\u001b[1;33m\u001b[0m\u001b[1;33m\u001b[0m\u001b[0m\n",
      "\u001b[1;31mImportError\u001b[0m: cannot import name 'plotFuncs' from 'HARK.utilities' (c:\\users\\user\\documents\\github\\bufferstocktheory\\src\\econ-ark\\HARK\\utilities.py)"
     ]
    }
   ],
   "source": [
    "# Initial imports and notebook setup, click arrow to show\n",
    "\n",
    "import matplotlib.pyplot as plt\n",
    "\n",
    "## Import some things from cstwMPC\n",
    "\n",
    "from tqdm import tqdm\n",
    "\n",
    "import numpy as np\n",
    "from copy import deepcopy\n",
    "\n",
    "import HARK # Prevents import error from Demos repo\n",
    "from HARK.utilities import plot_funcs"
   ]
  },
  {
   "cell_type": "markdown",
   "id": "182b8dcd",
   "metadata": {},
   "source": [
    "### There Was a Big Drop in Consumption ... \n",
    "Between the second and fourth quarters of 2008, \"discretionary\" spending on nondurables and services in the U.S. dropped by about 4 percent -- an unprecedented collapse.  Subsequent analyses of the Great Recession concluded that it was the large drop in consumption expenditures that turned what would otherwise have been a moderate downturn into the largest economic decline since the Great Depresssion.\n",
    "\n",
    "<!-- Following Blinder and Deaton (1987), we exclude clothing and shoes from the \"nondurables\" category.  By \"discretionary\" services, we mean those that are not mostly predetermined or imputed from other data: Specifically: recreation services, and food services and accommodations.  Data accessed on 2020-03-27 are from https://apps.bea.gov/iTable/iTable.cfm?ReqID=19&step=2#reqid=19&step=2&isuri=1&1921=underlying\n",
    "\n",
    "Q2: (770.703+789.047+421.153+621.281+391.462)\n",
    "Q4: (773.038+786.175+302.043+621.773+387.206)\n",
    "(Q4-Q2)/Q2=0.0412\n",
    "-->"
   ]
  },
  {
   "cell_type": "markdown",
   "id": "17765b7b",
   "metadata": {},
   "source": [
    "### ... and Uncertainty Could Induce A Drop In Consumption ...  \n",
    "Increased \"uncertainty\" has become a popular explanation of much of what happened in the Great Recession -- including this drop.  Qualitatively, it is well known that a perceived increase in labor income uncertainty should induce more saving (less consumption) for precautionary reasons.\n",
    "\n",
    "### ... But Is the Story _Quantitatively_ Plausible?\n",
    "But if explaining a 4 percent drop in discretionary consumption would require an implausibly large increase in uncertainty, the story that uncertainty explains the consumption drop is implausible.  \n",
    "\n",
    "### Transitory Shocks, Permanent Shocks, or Unemployment\n",
    "The $\\texttt{ConsIndShockConsumerType}$ model incorporates three kinds of uncertainty: Unemployment spells, during which income is reduced to some small proportion of its normal level; and, for consumers who remain employed, transitory and permanent shocks with standard deviations $\\sigma_{\\theta}$ and $\\sigma_{\\psi}$.  \n",
    "\n",
    "### The Question:\n",
    "How large an increase in the standard deviation of $\\sigma_{\\psi}$ would be necessary to induce a 4 percent drop in consumption in one quarter?  What about $\\sigma_{\\theta}$?  How high would the perceived unemployment probability have to be?\n",
    "\n",
    "The first step is to create the agents we want to solve the model for.\n",
    "\n",
    "Model set up:\n",
    "- \"Standard\" infinite horizon consumption/saving model, with mortality and permanent and temporary shocks to income\n",
    "- Ex-ante heterogeneity in consumers' discount factors\n",
    "    \n",
    "With this basic setup, HARK's `IndShockConsumerType` is the appropriate subclass of $\\texttt{AgentType}$. So we need to prepare the parameters to create instances of that class.\n"
   ]
  },
  {
   "cell_type": "code",
   "execution_count": 2,
   "id": "67f13cae",
   "metadata": {
    "code_folding": [
     0
    ]
   },
   "outputs": [],
   "source": [
    "# Choose some calibrated parameters that roughly match steady state \n",
    "init_infinite = {\n",
    "    \"CRRA\":1.0,                    # Coefficient of relative risk aversion \n",
    "    \"Rfree\":1.01/(1.0 - 1.0/240.0), # Survival probability,\n",
    "    \"PermGroFac\":[1.000**0.25], # Permanent income growth factor (no perm growth),\n",
    "    \"PermGroFacAgg\":1.0,\n",
    "    \"BoroCnstArt\":0.0,\n",
    "    \"CubicBool\":False,\n",
    "    \"vFuncBool\":False,\n",
    "    \"PermShkStd\":[(0.01*4/11)**0.5],  # Standard deviation of permanent shocks to income\n",
    "    \"PermShkCount\":7,  # Number of points in permanent income shock grid\n",
    "    \"TranShkStd\":[(0.01*4)**0.5],  # Standard deviation of transitory shocks to income,\n",
    "    \"TranShkCount\":5,  # Number of points in transitory income shock grid\n",
    "    \"UnempPrb\":0.07,  # Probability of unemployment while working\n",
    "    \"IncUnemp\":0.15,  # Unemployment benefit replacement rate\n",
    "    \"UnempPrbRet\":0.07,\n",
    "    \"IncUnempRet\":0.15,\n",
    "    \"aXtraMin\":0.00001,  # Minimum end-of-period assets in grid\n",
    "    \"aXtraMax\":20,  # Maximum end-of-period assets in grid\n",
    "    \"aXtraCount\":20,  # Number of points in assets grid,\n",
    "    \"aXtraExtra\":[None],\n",
    "    \"aXtraNestFac\":3,  # Number of times to 'exponentially nest' when constructing assets grid\n",
    "    \"LivPrb\":[1.0 - 1.0/240.0],  # Survival probability\n",
    "    \"DiscFac\":0.97,             # Default intertemporal discount factor, # dummy value, will be overwritten\n",
    "    \"cycles\":0,\n",
    "    \"T_cycle\":1,\n",
    "    \"T_retire\":0,\n",
    "    'T_sim':2000,  # Number of periods to simulate (idiosyncratic shocks model, perpetual youth)\n",
    "    'T_age':1000,\n",
    "    'IndL': 10.0/9.0,  # Labor supply per individual (constant),\n",
    "    'aNrmInitMean':np.log(0.00001),\n",
    "    'aNrmInitStd':0.0,\n",
    "    'pLvlInitMean':0.0,\n",
    "    'pLvlInitStd':0.0,\n",
    "    'AgentCount':10000,\n",
    "}"
   ]
  },
  {
   "cell_type": "markdown",
   "id": "832ddfbc",
   "metadata": {},
   "source": [
    "Now we import the class itself and make a baseline type."
   ]
  },
  {
   "cell_type": "code",
   "execution_count": 3,
   "id": "b9742cc1",
   "metadata": {},
   "outputs": [],
   "source": [
    "from HARK.ConsumptionSaving.ConsIndShockModel import IndShockConsumerType\n",
    "BaselineType = IndShockConsumerType(**init_infinite)"
   ]
  },
  {
   "cell_type": "markdown",
   "id": "725e0162",
   "metadata": {},
   "source": [
    "For this exercise, we will introduce _ex ante_ heterogeneity, so the baseline type will be copied several times.\n",
    "\n",
    "First, let's create a list with seven copies of our baseline type."
   ]
  },
  {
   "cell_type": "code",
   "execution_count": 4,
   "id": "e3e0551a",
   "metadata": {
    "code_folding": []
   },
   "outputs": [],
   "source": [
    "# A list in python can contain anything -- including consumers\n",
    "num_consumer_types   = 7 # declare the number of types we want\n",
    "ConsumerTypes = [] # initialize an empty list\n",
    "\n",
    "for nn in range(num_consumer_types):\n",
    "    # Now create the types, and append them to the list ConsumerTypes\n",
    "    NewType = deepcopy(BaselineType)\n",
    "    NewType.seed = nn # give each consumer type a different RNG seed\n",
    "    ConsumerTypes.append(NewType)"
   ]
  },
  {
   "cell_type": "markdown",
   "id": "367addbd",
   "metadata": {},
   "source": [
    "Now we can give each of the consumer types their own discount factor. (This approximates the distribution of parameters estimated in [\"The Distribution of Wealth and the Marginal Propensity to Consume\"](https://www.econ2.jhu.edu/people/ccarroll/papers/cstwMPC)). "
   ]
  },
  {
   "cell_type": "code",
   "execution_count": 5,
   "id": "eee39fab",
   "metadata": {
    "code_folding": []
   },
   "outputs": [],
   "source": [
    "# Seven types is enough to approximate the uniform distribution (5 is not quite enough)\n",
    "from HARK.distribution import Uniform\n",
    "\n",
    "# Calibrations from cstwMPC\n",
    "bottomDiscFac  = 0.9800\n",
    "topDiscFac     = 0.9934\n",
    "DiscFac_list   = Uniform(bot=bottomDiscFac,top=topDiscFac).approx(N=num_consumer_types).X\n",
    "\n",
    "# Now, assign the discount factors\n",
    "for j in range(num_consumer_types):\n",
    "    ConsumerTypes[j].DiscFac = DiscFac_list[j]\n",
    "    ConsumerTypes[j].quiet   = True # Turn off some output"
   ]
  },
  {
   "cell_type": "markdown",
   "id": "e79b90b0",
   "metadata": {},
   "source": [
    "Our agents now exist and have a concept of the problem they face, but we still need them to solve that problem.\n",
    "\n",
    "Once we have solved each type of consumer's individual problem, we need to know the distribution of wealth (and permanent income) that the population would achieve in the long run.\n",
    "\n",
    "The cell below does both of those tasks, looping through the consumer types. For each one, it solves that type's infinite horizon model, then simulates 1000 periods to generate an approximation to the long run distribution of wealth."
   ]
  },
  {
   "cell_type": "code",
   "execution_count": 6,
   "id": "0ae58afc",
   "metadata": {
    "code_folding": [],
    "lines_to_next_cell": 1
   },
   "outputs": [
    {
     "name": "stderr",
     "output_type": "stream",
     "text": [
      "100%|███████████████████████████████████████████████████████████████████████████| 7/7 [00:57<00:00,  8.19s/it]\n"
     ]
    }
   ],
   "source": [
    "# tqdm presents a pretty bar that interactively shows how far the calculations have gotten\n",
    "for ConsumerType in tqdm(ConsumerTypes):\n",
    "    ## We configured their discount factor above.  Now solve\n",
    "    ConsumerType.solve(verbose=False)\n",
    "    \n",
    "    # Now simulate many periods to get to the stationary distribution\n",
    "    ConsumerType.T_sim = 2000\n",
    "    ConsumerType.initialize_sim()\n",
    "    ConsumerType.simulate()"
   ]
  },
  {
   "cell_type": "markdown",
   "id": "98ad3736",
   "metadata": {},
   "source": [
    "With all of that setup taken care of, let's write some functions to run our counterfactual exercise and extract the information we want.\n",
    "\n",
    "First, let's define a simple function that merely calculates the average consumption level across the entire population in the most recent simulated period."
   ]
  },
  {
   "cell_type": "code",
   "execution_count": 7,
   "id": "2addf79c",
   "metadata": {
    "code_folding": [],
    "lines_to_next_cell": 1
   },
   "outputs": [],
   "source": [
    "# We just merge the cNrm and pNrm lists already constructed for each ConsumerType\n",
    "def calcAvgC(ConsumerTypes):\n",
    "    \"\"\"\n",
    "    This function calculates average consumption in the economy in last simulated period,\n",
    "    averaging across ConsumerTypes.\n",
    "    \"\"\"\n",
    "    # Make arrays with all types' (normalized) consumption and permanent income level\n",
    "    # The brackets indicate that the contents will be a list (in this case, of lists)\n",
    "    cNrm = np.concatenate([ThisType.controls[\"cNrm\"] for ThisType in ConsumerTypes])\n",
    "    pLvl = np.concatenate([ThisType.state_now[\"pLvl\"] for ThisType in ConsumerTypes])\n",
    "    \n",
    "    # Calculate and return average consumption level in the economy\n",
    "    avgC = np.mean(cNrm*pLvl) # c is the ratio to p, so C = c*p\n",
    "    return avgC"
   ]
  },
  {
   "cell_type": "markdown",
   "id": "a3815276",
   "metadata": {},
   "source": [
    "Now let's create a function to run the experiment we want -- change income uncertainty, and see how consumption changes.\n",
    "To keep the code block below (mostly) clean, we'll describe the procedure below step by step here, with accompanying annotations in the codeblock.\n",
    "\n",
    "1. Initialize an empty list to \n",
    "   * hold the changes in consumption that happen after parameters change, and\n",
    "   * calculate average consumption before the change in uncertainty\n",
    "2. Loop through the new uncertainty parameter values to assign. For each: \n",
    "   1. Assign the parameter value to the agents\n",
    "   2. Re-solve the agent's model under that degree of uncertainty\n",
    "   3. Construct a popn of agents distributed in the pre-crisis steady state\n",
    "   4. Simulate one more period-- the first period after the change in risk.\n",
    "   5. Calculate the popn avg C level given the new consumption rule\n",
    "   6. Calculate the new average consumption level as percentage change vs the prior level.\n",
    "   7. Return the list of percentage changes"
   ]
  },
  {
   "cell_type": "code",
   "execution_count": 8,
   "id": "7d76b40c",
   "metadata": {
    "code_folding": [],
    "lines_to_next_cell": 1
   },
   "outputs": [],
   "source": [
    "# Whenever you define a function, you should describe it (with a \"docstring\")\n",
    "def calcConsChangeAfterUncertaintyChange(OriginalTypes,NewVals,ParamToChange):\n",
    "    '''\n",
    "    Calculate the change in aggregate consumption for a list of values that a \n",
    "    parameter will take on.\n",
    "    \n",
    "    Parameters\n",
    "    ----------\n",
    "    OriginalTypes : [IndShockConsumerType]\n",
    "        List of consumer types, who have already had their \"pre-shock\" problem solved and simulated.\n",
    "    NewVals : np.array\n",
    "        List or array of new values that the parameter of interest will take on.\n",
    "    ParamToChange : str\n",
    "        Name of the income distribution parameter that will be changed.\n",
    "        \n",
    "    Returns\n",
    "    -------\n",
    "    ChangesInConsumption : [float]\n",
    "        List of changes in aggregate consumption corresponding to the values in NewVals, as a percentage\n",
    "        of the original aggregate consumption level.\n",
    "    '''\n",
    "    ChangesInConsumption = [] # Step 1\n",
    "    OldAvgC = calcAvgC(OriginalTypes)\n",
    "\n",
    "    # Step 2 (the loop over counterfactual parameter values)\n",
    "    for NewVal in tqdm(NewVals):\n",
    "        if ParamToChange in [\"PermShkStd\",\"TranShkStd\"]:\n",
    "            ThisVal = [NewVal]\n",
    "        else:\n",
    "            ThisVal = NewVal\n",
    "\n",
    "        ConsumerTypesNew = deepcopy(OriginalTypes)          \n",
    "        for index,ConsumerTypeNew in enumerate(ConsumerTypesNew):\n",
    "            setattr(ConsumerTypeNew,ParamToChange,ThisVal) # Step 2A   \n",
    "            ConsumerTypeNew.update_income_process()\n",
    "            ConsumerTypeNew.solve(verbose=False) # Step 2B\n",
    "            \n",
    "            ConsumerTypeNew.initialize_sim() # Step 2C\n",
    "            ConsumerTypeNew.aNrm = OriginalTypes[index].state_now[\"aNrm\"]\n",
    "            ConsumerTypeNew.pLvl = OriginalTypes[index].state_now[\"pLvl\"]\n",
    "            \n",
    "            ConsumerTypeNew.sim_one_period() # Step 2D\n",
    "\n",
    "        NewAvgC = calcAvgC(ConsumerTypesNew) # Step 2E\n",
    "        ChangeInConsumption = 100. * (NewAvgC - OldAvgC) / OldAvgC # Step 2F\n",
    "        ChangesInConsumption.append(ChangeInConsumption)\n",
    "\n",
    "    return ChangesInConsumption # Step 3, returning the output"
   ]
  },
  {
   "cell_type": "markdown",
   "id": "d9a92185",
   "metadata": {},
   "source": [
    "Our counterfactual experiment function takes three inputs-- consumer types, counterfactual values, and the name of the parameter we want to change. For the sake of convenience, let's define small functions to run the experiment for each parameter with just a single input."
   ]
  },
  {
   "cell_type": "code",
   "execution_count": 9,
   "id": "baac89df",
   "metadata": {
    "code_folding": []
   },
   "outputs": [],
   "source": [
    "# Trivial functions can be useful in making the logic of your program clear\n",
    "def calcConsChangeAfterPermShkChange(newVals):\n",
    "    return calcConsChangeAfterUncertaintyChange(ConsumerTypes,newVals,\"PermShkStd\")\n",
    "\n",
    "def calcConsChangeAfterTranShkChange(newVals):\n",
    "    return calcConsChangeAfterUncertaintyChange(ConsumerTypes,newVals,\"TranShkStd\")\n",
    "\n",
    "def calcConsChangeAfterUnempPrbChange(newVals):\n",
    "    return calcConsChangeAfterUncertaintyChange(ConsumerTypes,newVals,\"UnempPrb\")"
   ]
  },
  {
   "cell_type": "markdown",
   "id": "3f6d8cd0",
   "metadata": {},
   "source": [
    "Now we can finally run our experiment.  In the cell below, we generate a plot of the change in aggregate consumption vs the (underlying) standard deviation of permanent income shocks."
   ]
  },
  {
   "cell_type": "code",
   "execution_count": 10,
   "id": "f6c8ebf3",
   "metadata": {
    "code_folding": []
   },
   "outputs": [
    {
     "name": "stderr",
     "output_type": "stream",
     "text": [
      "100%|█████████████████████████████████████████████████████████████████████████| 10/10 [04:33<00:00, 27.36s/it]\n"
     ]
    },
    {
     "data": {
      "image/png": "iVBORw0KGgoAAAANSUhEUgAAAaIAAAEWCAYAAAAkUJMMAAAABHNCSVQICAgIfAhkiAAAAAlwSFlzAAALEgAACxIB0t1+/AAAADh0RVh0U29mdHdhcmUAbWF0cGxvdGxpYiB2ZXJzaW9uMy4yLjIsIGh0dHA6Ly9tYXRwbG90bGliLm9yZy+WH4yJAAAgAElEQVR4nO3deZgcVbnH8e+PBEIIyBoF2XcFLpclIlxAURARWVWQRQRRWRQQARUuXAWvXAV3AUFUZFFZlU1ABCSEVUgghgQIhk0iEcK+hWDCe/84p6XS9PTU9Ex3zaR/n+fpZ6prfetUTb91ajmliMDMzKwqC1QdgJmZdTcnIjMzq5QTkZmZVcqJyMzMKuVEZGZmlXIiMjOzSlWeiCQdL+nXVcfRG0lTJG1VdRxVkrSKpJA0PH8fK+lzAzj/LSVNHaj5dQvvmzaQJP23pF90cpkdSUSS9pI0XtLLkmZIukbSFp1Y9kCJiHUjYmwr0yo5TNJkSa9Imi7pYkn/McBh9iWmsZJey9uk9tmsqngAIuLmiFi7HfMe6KQ5mPRz34y8T74s6R+SfiBp2ACH2EpcQ3p75XJdo65fJQfdfS3LiPi/iCg1/kCtU9sTkaQjgB8B/we8A1gJ+Cmwc7uXPYj8GPgScBiwFLAWcBnw0SqDAg6JiEULn9srjmdIqdUM5wP/GRGLAlsDewGf78vE81E5zFfyAXDlZ71KiYi2fYDFgZeB3ZqMczxwEXAu8BIwBRhTGH408FAedh+wa2HYfsAtwPeA54BHgI8Uhq8KjMvTXg+cBvy6MHxT4DbgeeCvwFZN4nwU2KZMzHXTrQnMBTbppZzOBWYCjwHHAQuUXMf9gIdzHI8Ae5fcNmOBzzXov0Be/mPAUzmuxfOwVYAAhtfPo5fpzgGOzN3L53l8IX9fA3gWELAVML2uzI8CJgEvABcCCxeGfxWYATwBfC7Pd43e1re2HODIHOsM4DOFcUcC38/r8kIu/5GF9f8s8HdgXB5/f+D+vH2uBVYuzOvHwOPAi8AEYMvCsE2A8XnYk8APOrlv5vHnKTPgYuDU3L0DMDHHcBuwft0yv5a3zey8HQP4TF7f54CDgPfkcZ6vzbev+2er2ysP2ymXwfN5nu+uW4ev5PheAX5JOli+hjd/M5ZscZu8ZV/M2+bXA7BOPcaR1/FE4FZgFvAb0u/Pa6Tf4tq2bbZfFuNcJa/LvqR9/mng2DxsO+B14F953n8FdgMm1K33kcBlTbd32R2jlU8OdA75h6uHcY7PhbQ9MAz4NnBHYfhuwDtJP3SfzDvMcnnYfrkQPp+nPZj0o6Q8/HbSD/hCwBa50GsFvDzwTF7uAsCH8vfRJf/Ze4y5brqDgMd6KadzgcuBxfKGfxD4bG/rCIzK67R2Hnc5YN2+/qPX9d8fmAasBiwK/B44r26nbJSImk23P3Bl7t6LdGBxYWHY5cV/zroyvzNv/6VIP/YHFfatfwLrAosA59G3RDQH+CawYN6Or5J/dEgHLGPzPjIM+C9gRGH9z81lPxLYJa/3u4HhpGR8W2G5nwKWzsOOzDEvXNg/98ndiwKbdnLfrP/BBNbJ8X0W2Ij0A/nePJ9983JGFJY5EViReZP0GcDCwLY5jsuAt+d1egp4f1/3z35sr7VIvxcfytN9NW+rhQrrcAcp+dTiuxvYME//Z+AbLW6TMomolXVqGkee5u+k/4vhed7/LsuS+2Uxztp2/Xnezv9JOvB4d/24+fsI0oFlMeHfA3y86fYus1O0+gH2Bv7ZyzjHA9cXvq8DzGoy/kRg59y9HzCtMGyRXGjLkk4BzgEWKQz/daGAv0b+oSwMvxbYt+Q/e6mYgWNp/kMwLG/YdQr9DgTGlljHUaSjoo+Tj5b6sG3G5h3/+fy5O/e/gVxbyd/XJiXC4TRPRM2mWz0vYwHSD9WB5IRDqi0dUfjnrE9Enyp8Pxk4I3efBXy7MKx2RF42Ec2icIBE+hHaNMc4i3S6qn4etfVfrdDvGvJBQ/6+QC7XlXuI47navEm19ROAZerG6ci+mYcH6WDmOdIBwrfyOpwO/G/duFPJiSQvc/8GZbN8od8zwCcL338HHN6H/bO/2+t/gIvqts0/yDWIvA5718V3euH7oeQj+Ra2SZlE1Mo6NY0jl9s3eyrLJuVd3C+Lcda26wqFce8E9qgftzD8dODE3L1unveIZstv9/nDZ4BlSpxD/meh+1Vg4cKdWZ+WNFHS85KeB9YDlmk0bUS8mjsXJR1FP1voB6kqWrMysFttvnneW5BqFWX0GHOdZ3qZ5zKkGttjhX6PkY583rKs4jpGxCukWuJBwAxJV0l6V8n4AQ6LiCXyZ6Pc750NYhlOOmpspsfpIuIhUtV9A2BL4A/AE5LWBt4P3NRkvvXlvGhhecXtWewu45mImNNg3suQjugfajJt/X7048I+VDvNuDyApCMl3S/phTx8cd7cfz9LOmp/QNJdknYozLMT+2bNRhGxZESsHhHHRcQbOYYj62JYkVTujcqh5slC96wG3xelNa1sr3n2ybxejzPv/1bZePu6TeaSaiNFC5IOzvqzTmXi6PV/oZf9spGe/g8bOQfYS5KAfUgHA7ObxdPuRHQ7qXq+SysTS1qZVCU8BFg6IpYAJpP+0XszA1hK0iKFfisWuh8nHVksUfiMiojvtBJrEzcAK0ga08Pwp0k758qFfiuRjtx6FRHXRsSHSDviA6Ty6o8nGsQyh3n/QVuZ7ibgE6TTIv/I3z8NLEmq5fbVDGCFwvcVexqxj54m7bOrNxknCt2PAwfW7UcjI+I2SVuSjmB3J51yWYJ0vl8AEfG3iNiTdOrqJOASSaPo3L7ZzOOko9piDItExPmFcaKniTuo2faaZ5/MP4wrUvJ/q05ft8nfSbWJolWZ92CtJ83WqUwc9dtlnu+97Zd99JZ9ICLuIF072pJ0Kv683mbS1kQUES8AXwdOk7SLpEUkLSjpI5JOLjGLUaQVnQkg6TOkGlGZZT9GuhB8vKSF8q3JOxZG+TWwo6QPSxomaWFJW0laoeEMWxQRfyPdJXh+nv9CeVl7SDo6IuaSLi6fKGmxnHyPyPE1JekdknbKP16zSbWOuf0M+Xzgy5JWlbQo6W7HC+uO3FqZ7ibSAcW4/H0s6dTHLbkM+uoi4DOS3p0PNr7ewjzeIh81nwX8QNI7876xmaQRPUxyBnCMpHUBJC0uabc8bDFSMp4JDJf0deBttQklfUrS6LzM53PvuXRo3+zFz4GDJL033301StJHJS3WwRh61cv2ugj4qKStJS1IuhYym3Shv6/6uk0uBI6TtIKkBSRtQ/r9uaSf69TKvvEk6dptTdP9so+eBFZpcHfeucCpwJyIuKW3mbT91r6I+AHph/U40oo/TvpBuqzEtPeR7hy5nbTC/0G6G6SsvYHNSKfHvkXaOWbneT9OuoX8vwtxfYX2lMlhpI1yGukH5yFgV+DKPPxQ0kXVh0l3x/yWtCP2ZgHSP9cTpFNC7we+AP9+OPTlFmI9i3QEM450F95rOb7+TncT6R+glohuIV3vGkcLIuIa4CfAjaQL0LVbz5ueAijpKOBe4C5SuZ5ED/tFRFyah18g6UVSjf0jefC1pGtID5KOhF9j3tMm2wFT8nb6Mem8+2sd3jcbiojxpBtkTiWd459Gul45IPqxfzbScHtFxFTSRflTSLWMHYEdI+L1vi6ghW3yTVLCu4VUfieTrkdN7uc6tbJv/Bj4hKTnJP2E3vfLvrg4/31G0t2F/ueRKg291obgzbvLuoKkC4EHIuIbVcdiA0vSu0lJYESJ2puZtZGkkaSbLzbKZ4WaGhoPO7VI0nskrZ6rxtuRjiR6rYnZ0CBp13yqc0nSEeOVTkJmg8LBwF1lkhCku5oGJUmPkh4qm0s6z9jTxf5mliU9z7I06eGxgyPingEL0qp2IHA2aR+5iXxa0syqk3+7RR9uUhu0p+byyoyJiKerjsXMzNpnvj41Z2Zmg99grhE9QrrbJICfRcSZdcMPAA4AGDVq1MbveldfnuM0M7MJEyY8HRGjq45jMCeid0bEE5LeDlwHHBoRDW/1HTNmTIwfP76zAZqZDXGSJrR4/X1ADdpTcxHxRP77FHApqaViMzObzwzKRJSf4l6s1k1qybfsg2BmZjaEDNbbt98BXJqahmI48NuI+GO1IZmZWTsMykQUEQ+T3nthZmbzuUF5as7MzLqHE5GZmVXKicjMzCrlRGRmZpVyIjIzs0o5EZmZWaWciMzMrFJORGZmViknIjMzq5QTkZmZVcqJyMzMKuVEZGZmlXIiMjOzSjkRmZlZpZyIzMysUk5EZmZWKSciMzOrlBORmZlVyonIzMwq5URkZmaVciIyM7NKORGZmVmlnIjMzKxSTkRmZlYpJyIzM6uUE5GZmVXKicjMzCrlRGRmZpVyIjIzs0o5EZmZWaWciMzMrFJORGZmViknIjMzq5QTkZmZVcqJyMzMKjVoE5Gk7SRNlTRN0tFVx2NmZu0xKBORpGHAacBHgHWAPSWtU21UZmbWDoMyEQGbANMi4uGIeB24ANi54pjMzKwNBmsiWh54vPB9eu73b5IOkDRe0viZM2d2NDgzMxs4w8uMJGl5YOXi+BExrl1BAWrQL+b5EnEmcCbAmDFjosH4ZmY2BPSaiCSdBHwSuA+Ym3sH0M5ENB1YsfB9BeCJNi7PzMwqUqZGtAuwdkTMbncwBXcBa0paFfgHsAewVweXb2ZmHVImET0MLAh0LBFFxBxJhwDXAsOAsyJiSqeWb2ZmnVMmEb0KTJR0A4VkFBGHtS2qNP+rgavbuQwzM6temUR0Rf6YmZkNuF4TUUScI2khYK3ca2pE/Ku9YZmZWbcoc9fcVsA5wKOk26pXlLRvm2/fNjOzLlHm1Nz3gW0jYiqApLWA84GN2xmYmZl1hzItKyxYS0IAEfEg6S46MzOzfitTIxov6ZfAefn73sCE9oVkZmbdpEwiOhj4InAY6RrROOCn7QzKzMy6R5m75mYDP8gfMzOzAdVjIpJ0UUTsLule6hocBYiI9dsamZmZdYVmNaIv5b87dCIQMzPrTj3eNRcRM3LnFyLiseIH+EJnwjMzs/ldmdu3P9Sg30cGOhAzM+tOza4RHUyq+awmaVJh0GLAre0OzMzMukOza0S/Ba4Bvg0cXej/UkQ829aozMysa/SYiCLiBeAFYE9JGwFbkO6euxVwIjIzswHR6zUiSf9DavR0aWAZ4FeSjmt3YGZm1h3KtKywF7BhRLwGIOk7wN3At9oZmJmZdYcyd809Cixc+D4CeKgt0ZiZWdcpUyOaDUyRdB3pGtGHgFsk/QTa/8pwMzObv5VJRJfmT83Y9oRiZmbdqNSrwjsRiJmZdacyd83tIOkeSc9KelHSS5Je7ERwZmY2/ytzau5HwMeAeyPiLa1wm5mZ9UeZu+YeByY7CZmZWTuUqRF9Fbha0k2kO+gAiAi/KM/MzPqtTCI6EXiZ9CzRQu0Nx8zMuk2ZRLRURGzb9kjMzKwrlblGdL0kJyIzM2uLMonoi8AfJc3y7dtmZjbQyjzQulgnAumPqVOnstVWW1UdhpmZtaDXRCTpfY36R8S4gQ/HzMy6TZmbFb5S6F4Y2ASYAHywLRG1YO2112bs2LFVh2FmNqRIqjoEoNypuR2L3yWtCJzctojMzKyrlLlZod50YL2BDsTMzLpTmWtEp5DeQwQpcW0A/LVdAUk6Hvg8MDP3+u+IuLpdyzMzs2qVuUY0vtA9Bzg/Im5tUzw1P4yI77V5GWZmNgj06X1EkpYEVmxrRGZm1lXKvI9orKS3SVqKdEruV5La3eDpIZImSTorJ79GcR0gabyk8TNnzmw0ipmZDQFlblZYPCJeJL2T6FcRsTGwTX8WKul6SZMbfHYGTgdWJ12LmgF8v9E8IuLMiBgTEWNGjx7dn3DMzKxCZa4RDZe0HLA7cOxALDQiSiUyST8H/jAQyzQzs8GpTI3om8C1wLSIuEvSasDf2hVQTno1uwKT27UsMzOrXpmbFS4GLi58fxj4eBtjOlnSBqRbxh8FDmzjsszMrGJlniMaTXquZ5Xi+BGxfzsCioh92jFfMzMbnMpcI7ocuBm4Hpjb3nDMzKzblElEi0TE19oeiZmZdaUyNyv8QdL2bY/EzMy6UplE9CVSMnotv53Vb2g1M7MBM1+8odXMzIauMteIkLQTUHtT69iI8EOmZmY2IMq0Nfcd0um5+/LnS7mfmZlZv5WpEW0PbBARbwBIOge4Bzi6nYGZmVl3KPuG1iUK3Yu3IxAzM+tOZWpE3wbukXQjINK1omPaGpWZmXWNMnfNnS9pLPAeUiL6WkT8s92BmZlZd+gxEUn6MLBYRFwSETOAK3L/vSU9FRHXdSpIMzObfzW7RnQCcFOD/jeQXg1hZmbWb80S0SIR8ZZ3cOfTcqPaF5KZmXWTZoloYUlvOXUnaUFgZPtCMjOzbtIsEf0e+Lmkf9d+cvcZeZiZmVm/NUtExwFPAo9JmiBpAumNqTPzMDMzs37r8a65iJgDHC3pBGCN3HtaRMzqSGRmZtYVyjxHNAu4twOxmJlZFyrbxI+ZmVlbOBGZmVmlyr6PaHlg5eL4ETGuXUGZmVn36DURSToJ+CTpXURzc+8AnIjMzKzfytSIdgHWjojZ7Q7GzMy6T5lrRA8DC7Y7EDMz605lakSvAhMl3QD8u1YUEYe1LSozM+saZRLRFfljZmY24Mo80HpOJwIxM7Pu1OzFeBdFxO6S7iXdJTePiFi/rZGZmVlXaFYj+lL+u0MnAjEzs+7UrNHTGfnvY50Lx8zMuo2b+DEzs0o5EZmZWaVKJSJJIyWt3e5gzMys+/SaiCTtCEwE/pi/byDJzxWZmdmAKFMjOh7YBHgeICImAqv0Z6GSdpM0RdIbksbUDTtG0jRJUyV9uD/LMTOzwa9MIpoTES8M8HInAx+jrgVvSesAewDrAtsBP5U0bICXbWZmg0iZRDRZ0l7AMElrSjoFuK0/C42I+yNiaoNBOwMXRMTsiHgEmEaqjZmZ2XyqTCI6lFRDmQ2cD7wIHN6meJYHHi98n577vYWkAySNlzR+5syZbQrHzMzarUxbc68Cx+ZPaZKuB5ZtMOjYiLi8p8kahdBDXGcCZwKMGTOm4ThmZjb4lXlD65W8NRm8AIwHfhYRrzWaLiK2aSGe6cCKhe8rAE+0MB8zMxsiyr4Y72Xg5/nzIvAksFb+PpCuAPaQNELSqsCawJ0DvAwzMxtEyryPaMOIeF/h+5WSxkXE+yRNaWWhknYFTgFGA1dJmhgRH46IKZIuAu4D5gBfjIi5rSzDzMyGhjKJaLSklSLi7wCSVgKWycNeb2WhEXEpcGkPw04ETmxlvmZmNvSUSURHArdIeoh0M8GqwBckjQL80jwzM+uXMnfNXS1pTeBdpET0QOEGhR+1MzgzM5v/lakRAWxMatZnOLC+JCLi3LZFZWZmXaPM7dvnAauTGj6t3TgQgBORmZn1W5ka0RhgnYjwQ6NmZjbgSrU1R+MWEszMzPqtTI1oGeA+SXeS2psDICJ2altUZmbWNcokouPbHYSZmXWvMrdv39SJQMzMrDuVeVX4ppLukvSypNclzZX0YieCMzOz+V+ZmxVOBfYE/gaMBD6X+5mZmfVbqQdaI2KapGG5AdJfSerXG1rNzMxqyiSiVyUtBEyUdDIwAxjV3rDMzKxblDk1t08e7xDgFdKL6z7ezqDMzKx7lLlr7rHc+RpwQnvDMTOzblOmrbnNSc8SrVwcPyJWa19YZmbWLcpcI/ol8GVgAm82empmZjYgyiSiFyLimrZHYmZmXanHRCRpo9x5o6TvAr9n3rbm7m5zbGZm1gWa1Yi+X/d9TKE7gA8OfDhmZtZtekxEEfGBTgZiZmbdqcfniCQdIemzDfofKunw9oZlZmbdotkDrfsD5zXof2YeZmZm1m/NElFExOsNes4G1L6QzMysmzRt4kfSO8r0MzMza1WzRPRd4CpJ75e0WP5sBVwJfK8j0ZmZ2Xyv2V1z50qaCXwTWI90y/YU4Bt+wNXMzAZK05YVcsJx0jEzs7Yp8xoIMzOztnEiMjOzSjkRmZlZpUonIkmbSvqzpFsl7dLOoMzMrHs0a3172Yj4Z6HXEcBOpIdZbwMua3NsZmbWBZrdNXeGpAnAdyPiNeB5YC/gDeDFTgRnZmbzvx5PzUXELsBE4A+S9gEOJyWhRYB+nZqTtJukKZLekDSm0H8VSbMkTcyfM/qzHDMzG/x6e47oSklXA18gvRjvxIi4eQCWOxn4GPCzBsMeiogNBmAZZmY2BDR7DcROkm4B/kxKHHsAu0o6X9Lq/VloRNwfEVP7Mw8zM5s/NKsRfQvYDBgJXB0RmwBHSFoTOJGUmNphVUn3kK5DHddTDUzSAcABACuttFKbQjEzs3ZrloheICWbkcBTtZ4R8TdKJCFJ1wPLNhh0bERc3sNkM4CVIuIZSRsDl0laNyLecnNERJxJejcSY8aMid7iMTOzwalZItoV2BP4F+luuT6JiG1amGY2MDt3T5D0ELAWML6v8zIzs6GhWevbTwOndDAWJI0Gno2IuZJWA9YEHu5kDGZm1lmVNPEjaVdJ00nXoK6SdG0e9D5gkqS/ApcAB0XEs1XEaGZmndH09u12iYhLgUsb9P8d8LvOR2RmZlVxo6dmZlYpJyIzM6uUE5GZmVXKicjMzCrlRGRmZpVyIjIzs0o5EZmZWaWciMzMrFJORGZmViknIjMzq5QTkZmZVcqJyMzMKuVEZGZmlXIiMjOzSjkRmZlZpZyIzMysUk5EZmZWKSciMzOrlBORmZlVyonIzMwq5URkZmaVciIyM7NKORGZmVmlnIjMzKxSTkRmZlYpJyIzM6uUE5GZmVXKicjMzCrlRGRmZpVyIjIzs0o5EZmZWaWciMzMrFJORGZmViknIjMzq5QTkZmZVaqSRCTpu5IekDRJ0qWSligMO0bSNElTJX24ivjMzKxzqqoRXQesFxHrAw8CxwBIWgfYA1gX2A74qaRhFcVoZmYdUEkiiog/RcSc/PUOYIXcvTNwQUTMjohHgGnAJlXEaGZmnTG86gCA/YELc/fypMRUMz33ewtJBwAH5K8vS5ratgj7Zxng6aqDqJjLwGVQ43IYXGWwctUBQBsTkaTrgWUbDDo2Ii7P4xwLzAF+U5uswfjRaP4RcSZw5gCE2laSxkfEmKrjqJLLwGVQ43JwGTTStkQUEds0Gy5pX2AHYOuIqCWb6cCKhdFWAJ5oT4RmZjYYVHXX3HbA14CdIuLVwqArgD0kjZC0KrAmcGcVMZqZWWdUdY3oVGAEcJ0kgDsi4qCImCLpIuA+0im7L0bE3IpiHCiD/vRhB7gMXAY1LgeXwVvozbNiZmZmneeWFczMrFJORGZmViknohZJ2i43QzRN0tENhkvST/LwSZI2KgxbQtIluZmj+yVt1tnoB0Y/y+DLkqZImizpfEkLdzb6gVOiHN4l6XZJsyUd1Zdph4pWy0DSipJuzP8HUyR9qbORD5z+7Ad5+DBJ90j6Q2ciHkQiwp8+foBhwEPAasBCwF+BderG2R64hvRs1KbAXwrDzgE+l7sXApaoep06WQakh5QfAUbm7xcB+1W9Tm0sh7cD7wFOBI7qy7RD4dPPMlgO2Ch3L0Zq8quryqAw/Ajgt8Afql6fTn9cI2rNJsC0iHg4Il4HLiA1T1S0M3BuJHcAS0haTtLbgPcBvwSIiNcj4vlOBj9AWi6DPGw4MFLScGARhu7zYr2WQ0Q8FRF3Af/q67RDRMtlEBEzIuLu3P0ScD89tKYyyPVnP0DSCsBHgV90ItjBxomoNcsDjxe+N2qKqKdxVgNmAr/K1fBfSBrVzmDbpOUyiIh/AN8D/g7MAF6IiD+1MdZ2KlMO7Zh2MBmQ9ZC0CrAh8JcBiaqz+lsGPwK+CrwxkEENFU5ErSnTFFFP4wwHNgJOj4gNgVeAoXhtoOUykLQk6WhxVeCdwChJnxrg+DqldLNUAzztYNLv9ZC0KPA74PCIeHFAouqslstA0g7AUxExYWBDGjqciFpTpiminsaZDkyPiNpR3yWkxDTU9KcMtgEeiYiZEfEv4PfAf7Ux1nbqT7NU80uTVv1aD0kLkpLQbyLi9wMcW6f0pww2B3aS9CjplN4HJf16YMMb3JyIWnMXsKakVSUtRHqH0hV141wBfDrfObYp6fTTjIj4J/C4pLXzeFuTWpIYalouA9IpuU0lLaLUtMbWpGsDQ1GZcmjHtINJy+uRt/8vgfsj4gdtjLHdWi6DiDgmIlaIiFXydH+OiKF6hqA1Vd8tMVQ/pDvCHiTdKXNs7ncQcFDuFnBaHn4vMKYw7QbAeGAScBmwZNXrU0EZnAA8AEwGzgNGVL0+bSyHZUlHzC8Cz+fut/U07VD8tFoGwBakU1iTgIn5s33V69Pp/aAwj63owrvm3MSPmZlVyqfmzMysUk5EZmZWKSciMzOrlBORmZlVyonIzMwq5UTUQZKOzS0MT5I0UdJ7c//DJS3SwzT7STq1l/muImlWbjLofkl3Stq3HevQw/K3zOs1UdLIumFzc//Jki7uaT3bFNdWg7klY0mbSvpLLp/7JR2f+x/fqHXmFuZ/tqRPlBjvR5Lel7vH5hakazEd0N846pb17/1Z0kGSPj2Q8y8ZwwhJF+ZWsv+SmxZqNN7Gku7N4/0kP/NUG7a7pPvyfv/b3G+0pD92Zi3mL05EHaL0qocdSC0Nr09qXaDWNtXhpIY/++OhiNgwIt5Neijuy5I+0895lrU38L2I2CAiZtUNm5X7rwe8Tnquole5MdT53TnAARGxAbAeqRXyjpK0FLBpRIwr9N47x7Q5cFJ+QHPARcQZEXFuO+bdi88Cz0XEGsAPgZN6GO904ABgzfzZDkDSmsAxwOYRsS7p/5eImAnMkLR5e8Of/zgRdc5ywNMRMRsgIp6OiCckHUZqb+1GSTcCSPqMpAcl3UT6MeiTiHiY1KT8YXl+oySdJemuXGvaOff/i6R1a9Plo+GNe5qvpK3z9Pfm+Y2Q9Dlgd+Drkn7TS2g3A2s0iWe/XGu6EvhT/n6ZpCslPSLpEElH5GnuyD+ipeRaxll5HR/O5V4b9ulcS/2rpPNyv5Ul3ZD73wohcbAAAAbtSURBVCBppdz/bEmnK71D52FJ78/zvV/S2YV5bqv07pm78zot2iCst5MafSUi5kZEsYWNdXqI9Yhcu5ws6fBm61C3/v+bY6//n/8E0NNR/KKkthDn5nmcLml8rgWcUJj3d3LtYJKk7+V+oyX9Lm/juxr9OKtQ88vrepJSbf5BSVvm/sMkfTfPY5KkA3uItS92Jh0EQGpia+tibScvdznSw6a3R3rY8lxglzz488BpEfEcpFa1C5NeRjows76o+onabvmQ/qknkp68/inw/sKwR4FlcvdypCZwRpPea3IrcGov814FmFzXbwlSbQTg/4BPFfo/CIwCvgycUFjug02WsTCpBrdW/n4uqYFKgLOBT/Qw3cv573DgcuDgJvHsR3rafKk8bD9gGuk9NaOBF3jzKfUf1pbfJOatyE+pA8cDtwEjgGWAZ4AFgXWBqYXyry37SmDf3L0/cFlhXS8gtRqxM+kp+f8gHdRNILWasQwwDhiVp/ka8PUG8X0deA64FDgQWLiXWDcmtVAxirQ/TSG1Vt3TOpxNSjQnAz+D9AB7XQznADsWvo/N85oEzAIOLAyrzXdYHm99YKk8fu3h+CXy398CW+TulUhN+NS26amF9TyqsNzv5+7tgetz9wHAcbl7BKlFklUbrMfNvNkyQ/GzTYNxJwMrFL4/VCu7Qr8xtRjy9y15c1+6LJfprcAdwHaF8ZYH7q3692aofbrh9MegEBEv59rGlsAHgAslHR0RZ9eN+l5gbKRqPpIuBNZqYZHFI7xtSY0q1q47LEz6cbgIuA74BqlWc3GT+a1Naqj0wfz9HOCLpObrmxkpaWLuvpnUrthtPcQDcF1EPFuY/sZI76l5SdILpAQB6Qd5/V6WXe+qSDXS2ZKeAt4BfBC4JCKeBigsezPgY7n7PNIPT82VERGS7gWejIh7ASRNIR0UrACsA9yaD7QXAm6vDyYivplrkdsCewF7kpJnT7FuAVwaEa/k5f2etD9FD+sA8D+kFxL2dK1nOdJrSYr2jojxkkYDt0n6Y0Q8BuyudM1oeJ5uHVI7ia8Bv5B0FVC7JrcNqVZXm+fbJC3WQww1tQZPJ5DKkVw26+vNa12Lk06TPVKcMCK27GXeRf1pPR/S+q9J2lYrADdLWi/Se8WeIp3hsD5wIuqgiJhLOvIbm3/E9iUdtb5l1AFY3Ia82ZCogI9HxNT6kSQ9I2l94JOko/KeNPrHLGNWpOsNxWU2jEfp5o1X6qafXeh+o/D9Dfq+/xbnNTdPL8qVd3GcYgz18Q3P874uIvbsdaYRDwGnS/o5MFPS0r3E2kizdbgL2FjSUnUJqmYW6UCgUWwzJd0NvDef0jsKeE9EPJdPQy4cEXMkbUJquHYP4BBScl8A2CzqrhnWnQGrV1vn2vrW1u3QiLi22YSSbibVnOsdFRHX1/WrtZQ9Xela5OJAfdlMJyWZmmJr2tOBOyK1HP+IpKmkxHQXqSzrr5NaL3yNqEMkra10kbNmA+Cx3P0Sb/4T/QXYStLSSs3j79bCslYhvXjulNzrWuDQ2nlwSRsWRr+A9EKuxWtH9j14AFhF0hr5+z7ATX2NrUQ8nXYD6Uh/6RxL7brTbaQfVkjn/G/pwzzvADavlZVSK+NvqdVK+mjh2sSapB/gZm/rHQfskuc3CtiVVMvsaR0gXf/5DnBVDzWS+4E1GvRH6Q7HDUmnrt5GOkh4QdI7gI/kcRYl7TtXky7a1w46/kRKSrV5zXMw0gfXAgfn/wUkraUGL5KMiC0j3RRT/6lPQpBaxa7dVfoJUmvX8yTySK3Ev6R0Z6OAT5NOLUM6NfeBHM8ypDMWD+dha5FO/VkfuEbUOYsCp0haAphDuvZRO11yJnCNpBkR8QGl23hvJ13Ivpt0Th5JO5FasP56g/mvLuke0hHZS8ApEfGrPOx/SafQJuV/qkdJd/BBulj74zwOeTkT62sxEfGa0l14F+ejyLuAM1osi2bx9Jmkg3KMfY4nIqZIOhG4SdJc4B7SdYzDgLMkfYV06qr0HYi5JrEfcL6kEbn3caRrYUX7AD+U9Cppn9g7Iub2VGuIiLtzTeTO3OsXEXEPQA/rUJvu4pyErpC0fV0t5SpSTbj4iurfSJpFuiZzduQXtuX9awrpR/fWPO5iwOWSFibVXr6c+x8GnCZpEul3Zhwl75is8wvSabq7874ykzdvGmjVL4HzJE0j1YRqBxz1+/7BpDMWI4Fr8gdSctxW0n2kg4evRMQzedgHSGVqfeDWt826nKRbgB3yNQ7rB0njgJ0j31Fn5TgRmXW5fG1uVkRMqjqWoSzf3LF5RFxWdSxDjRORmZlVyjcrmJlZpZyIzMysUk5EZmZWKSciMzOrlBORmZlV6v8BZtHiNkDD5zsAAAAASUVORK5CYII=\n",
      "text/plain": [
       "<Figure size 432x288 with 1 Axes>"
      ]
     },
     "metadata": {
      "needs_background": "light"
     },
     "output_type": "display_data"
    }
   ],
   "source": [
    "# Calculate the consequences of an \"MIT shock\" to the standard deviation of permanent shocks\n",
    "ratio_min = 0.8 # minimum number to multiply uncertainty parameter by\n",
    "TargetChangeInC = -4.1 # Source: see comment above\n",
    "num_points = 10 # number of parameter values to plot in graphs. More=slower\n",
    "\n",
    "# First change the variance of the permanent income shock\n",
    "perm_ratio_max = 2.5 # Put whatever value in you want!  maximum number to multiply var of perm income shock by\n",
    "\n",
    "perm_min = BaselineType.PermShkStd[0] * ratio_min\n",
    "perm_max = BaselineType.PermShkStd[0] * perm_ratio_max\n",
    "\n",
    "plt.ylabel('% Change in Consumption')\n",
    "plt.xlabel('Std. Dev. of Perm. Income Shock (Baseline = ' + str(round(BaselineType.PermShkStd[0],2)) + ')')\n",
    "plt.title('Change in Cons. Following Increase in Perm. Income Uncertainty')\n",
    "plt.ylim(-20.,5.)\n",
    "plt.hlines(TargetChangeInC,perm_min,perm_max)\n",
    "# The expression below shows the power of python\n",
    "plot_funcs([calcConsChangeAfterPermShkChange],perm_min,perm_max,N=num_points)"
   ]
  },
  {
   "cell_type": "markdown",
   "id": "5ab090eb",
   "metadata": {},
   "source": [
    "The figure shows that if people's beliefs about the standard deviation of permanent shocks to their incomes had changed from 0.06 (the default value) to about 0.012, the model would predict an immediate drop in consumption spending of about the magnitude seen in 2008.  \n",
    "\n",
    "The question is whether this is a reasonable or an unreasonable magnitude for a change in uncertainty.  Some perspective on that question is offered by the large literature that attempts to estimate the magnitude of persistent or permanent shocks to household income.  The answer varies substantially across household types, countries, and time periods, but our sense of the literature is that the whole span of the territory between 0.04 and ranging nearly up to 0.20 is well populated (in the sense that substantial populations of people or countries have been estimated to experience shocks of this magnitude).\n",
    "\n",
    "The conclusion is that, in order for an increase in permanent income uncertainty to explain the entire drop in consumption spending, uncertainty in permanent income would have to have roughly doubled between Q2 and Q4 of 2008.  While this seems rather a large increase in uncertainty, it is by no means an absurdly large increase.  And, there is no reason to rule out the possibility that people perceived a likely change in the _level_ of their permanent income as well, which of course would translate one-for-one into a change in the appropriate level of consumption.  \n",
    "\n",
    "The point is that it is not at all implausible, as a quantitative proposition, that an increase in uncertainty could have been responsible for a substantial portion of the decline in nondurable expenditures in the Great Recesssion.  (And it is even easier for an increase in uncertainty to induce a decline in durable goods purchases."
   ]
  },
  {
   "cell_type": "markdown",
   "id": "7ad45ece",
   "metadata": {},
   "source": [
    "### PROBLEM\n",
    "\n",
    "Compute the change in transitory uncertainty and of unemployment risk that would be sufficient to make consumption fall by the appropriate amount (by making a figure similar to the one above). Brifely explain your results in intuitive terms, and discuss the implications for the measurement and interpretation of measures of \"uncertainty\" in consumer surveys."
   ]
  },
  {
   "cell_type": "code",
   "execution_count": null,
   "id": "d8dd8efa-74d0-4e0a-b357-24f81c48ae78",
   "metadata": {},
   "outputs": [],
   "source": [
    "# PROBLEM: soln here \n",
    "# (rename all-caps problem in line above to all-caps solution)"
   ]
  },
  {
   "cell_type": "markdown",
   "id": "7b5b6064",
   "metadata": {},
   "source": [
    "### PROBLEM\n",
    "\n",
    "During the Coronavirus pandemic of 2020, many governments issued \"lockdown\" orders to their populations to deter the spread of the disease.  A consequence was that many industries that require in-person interaction (like restaurants) had no work for their employees.  A number of governments passed \"stimulus\" packages that included one-time cash payments to their citizens, as a crude way to get money to people who might otherwise have faced severe financial distress.\n",
    "\n",
    "Use the toolkit to perform an exercise designed to make a rough calculation of how such stimulus payments might affect the dynamics of aggregate consumption expenditures.  To do this, you will want to use the `ConsPrefShock` model, which allows for a temporary shock to the utility from consumption that can be used to model a one-quarter closing of restaurants and other retail businesses (your marginal utility of spending money on restaurants goes to zero if the restaurants are closed!).  \n",
    "\n",
    "In more detail, you might incorporate a negative marginal utility shock of 10 percent in the quarter when the pandemic recession hits, followed by a full bounceback of marginal utility to its normal state one quarter later.  And, I suggest you incorporate a stimulus payment of about 5 percent of annual income for a typical consumer.  Your task is to show the path of consumer spending leading up to the pandemic quarter (which should be flat, since the pandemic is unanticipated), and then the path during the pandemic quarter and in the several quarters after it."
   ]
  },
  {
   "cell_type": "code",
   "execution_count": null,
   "id": "e96a418e-648e-468f-ad68-fa715e383e07",
   "metadata": {},
   "outputs": [],
   "source": [
    "# PROBLEM: soln here \n",
    "# (rename all-caps problem in line above to all-caps solution)"
   ]
  }
 ],
 "metadata": {
  "jupytext": {
   "cell_metadata_filter": "ExecuteTime,collapsed,code_folding,-autoscroll",
   "cell_metadata_json": true,
   "formats": "ipynb,py:percent",
   "notebook_metadata_filter": "all,-widgets,-varInspector"
  },
  "kernelspec": {
   "display_name": "Python 3 (ipykernel)",
   "language": "python",
   "name": "python3"
  },
  "language_info": {
   "codemirror_mode": {
    "name": "ipython",
    "version": 3
   },
   "file_extension": ".py",
   "mimetype": "text/x-python",
   "name": "python",
   "nbconvert_exporter": "python",
   "pygments_lexer": "ipython3",
<<<<<<< HEAD
   "version": "3.9.7"
=======
   "version": "3.8.8"
>>>>>>> 6050074e
  },
  "latex_envs": {
   "LaTeX_envs_menu_present": true,
   "autoclose": false,
   "autocomplete": true,
   "bibliofile": "biblio.bib",
   "cite_by": "apalike",
   "current_citInitial": 1,
   "eqLabelWithNumbers": true,
   "eqNumInitial": 1,
   "hotkeys": {
    "equation": "Ctrl-E",
    "itemize": "Ctrl-I"
   },
   "labels_anchors": false,
   "latex_user_defs": false,
   "report_style_numbering": false,
   "user_envs_cfg": false
  },
  "toc": {
   "base_numbering": 1,
   "nav_menu": {},
   "number_sections": true,
   "sideBar": true,
   "skip_h1_title": false,
   "title_cell": "Table of Contents",
   "title_sidebar": "Contents",
   "toc_cell": false,
   "toc_position": {},
   "toc_section_display": true,
   "toc_window_display": false
  }
 },
 "nbformat": 4,
 "nbformat_minor": 5
}<|MERGE_RESOLUTION|>--- conflicted
+++ resolved
@@ -14,31 +14,15 @@
   },
   {
    "cell_type": "code",
-<<<<<<< HEAD
-   "execution_count": 2,
-=======
    "execution_count": 1,
    "id": "cb263dbc",
->>>>>>> 6050074e
    "metadata": {
     "code_folding": [
      0
     ],
     "lines_to_next_cell": 2
    },
-   "outputs": [
-    {
-     "ename": "ImportError",
-     "evalue": "cannot import name 'plotFuncs' from 'HARK.utilities' (c:\\users\\user\\documents\\github\\bufferstocktheory\\src\\econ-ark\\HARK\\utilities.py)",
-     "output_type": "error",
-     "traceback": [
-      "\u001b[1;31m---------------------------------------------------------------------------\u001b[0m",
-      "\u001b[1;31mImportError\u001b[0m                               Traceback (most recent call last)",
-      "\u001b[1;32m~\\AppData\\Local\\Temp/ipykernel_25772/170291243.py\u001b[0m in \u001b[0;36m<module>\u001b[1;34m\u001b[0m\n\u001b[0;32m     11\u001b[0m \u001b[1;33m\u001b[0m\u001b[0m\n\u001b[0;32m     12\u001b[0m \u001b[1;32mimport\u001b[0m \u001b[0mHARK\u001b[0m \u001b[1;31m# Prevents import error from Demos repo\u001b[0m\u001b[1;33m\u001b[0m\u001b[1;33m\u001b[0m\u001b[0m\n\u001b[1;32m---> 13\u001b[1;33m \u001b[1;32mfrom\u001b[0m \u001b[0mHARK\u001b[0m\u001b[1;33m.\u001b[0m\u001b[0mutilities\u001b[0m \u001b[1;32mimport\u001b[0m \u001b[0mplotFuncs\u001b[0m\u001b[1;33m\u001b[0m\u001b[1;33m\u001b[0m\u001b[0m\n\u001b[0m\u001b[0;32m     14\u001b[0m \u001b[1;31m# Choose some calibrated parameters that roughly match steady state\u001b[0m\u001b[1;33m\u001b[0m\u001b[1;33m\u001b[0m\u001b[0m\n",
-      "\u001b[1;31mImportError\u001b[0m: cannot import name 'plotFuncs' from 'HARK.utilities' (c:\\users\\user\\documents\\github\\bufferstocktheory\\src\\econ-ark\\HARK\\utilities.py)"
-     ]
-    }
-   ],
+   "outputs": [],
    "source": [
     "# Initial imports and notebook setup, click arrow to show\n",
     "\n",
@@ -552,11 +536,7 @@
    "name": "python",
    "nbconvert_exporter": "python",
    "pygments_lexer": "ipython3",
-<<<<<<< HEAD
-   "version": "3.9.7"
-=======
    "version": "3.8.8"
->>>>>>> 6050074e
   },
   "latex_envs": {
    "LaTeX_envs_menu_present": true,
