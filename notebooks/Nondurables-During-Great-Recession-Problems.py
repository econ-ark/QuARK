# ---
# jupyter:
#   jupytext:
<<<<<<< HEAD
#     cell_metadata_filter: collapsed,code_folding
=======
#     cell_metadata_filter: ExecuteTime,collapsed,code_folding,-autoscroll
>>>>>>> 2dfa448c
#     cell_metadata_json: true
#     formats: ipynb,py:percent
#     notebook_metadata_filter: all,-widgets,-varInspector
#     text_representation:
#       extension: .py
#       format_name: percent
#       format_version: '1.3'
#       jupytext_version: 1.13.6
#   kernelspec:
#     display_name: Python 3 (ipykernel)
#     language: python
#     name: python3
#   language_info:
#     codemirror_mode:
#       name: ipython
#       version: 3
#     file_extension: .py
#     mimetype: text/x-python
#     name: python
#     nbconvert_exporter: python
#     pygments_lexer: ipython3
#     version: 3.9.7
#   latex_envs:
#     LaTeX_envs_menu_present: true
#     autoclose: false
#     autocomplete: true
#     bibliofile: biblio.bib
#     cite_by: apalike
#     current_citInitial: 1
#     eqLabelWithNumbers: true
#     eqNumInitial: 1
#     hotkeys:
#       equation: Ctrl-E
#       itemize: Ctrl-I
#     labels_anchors: false
#     latex_user_defs: false
#     report_style_numbering: false
#     user_envs_cfg: false
#   orig_nbformat: 4
#   toc:
#     base_numbering: 1
#     nav_menu: {}
#     number_sections: true
#     sideBar: true
#     skip_h1_title: false
#     title_cell: Table of Contents
#     title_sidebar: Contents
#     toc_cell: false
#     toc_position: {}
#     toc_section_display: true
#     toc_window_display: false
# ---

# %% [markdown]
# # Spending on Nondurables During the Great Recession
#
# [![badge](https://img.shields.io/badge/Launch%20using%20-Econ--ARK-blue)](https://econ-ark.org/materials/nondurables-during-great-recession#launch)
#
# <p style="text-align: center;"><small><small><small>Generator: QuARK-make/notebooks_byname</small></small></small></p>

# %% {"code_folding": [0]}
# Initial imports and notebook setup, click arrow to show

import matplotlib.pyplot as plt

## Import some things from cstwMPC

from tqdm import tqdm

import numpy as np
from copy import deepcopy

import HARK # Prevents import error from Demos repo
from HARK.utilities import plot_funcs


# %% [markdown]
# ### There Was a Big Drop in Consumption ... 
# Between the second and fourth quarters of 2008, "discretionary" spending on nondurables and services in the U.S. dropped by about 4 percent -- an unprecedented collapse.  Subsequent analyses of the Great Recession concluded that it was the large drop in consumption expenditures that turned what would otherwise have been a moderate downturn into the largest economic decline since the Great Depresssion.
#
# <!-- Following Blinder and Deaton (1987), we exclude clothing and shoes from the "nondurables" category.  By "discretionary" services, we mean those that are not mostly predetermined or imputed from other data: Specifically: recreation services, and food services and accommodations.  Data accessed on 2020-03-27 are from https://apps.bea.gov/iTable/iTable.cfm?ReqID=19&step=2#reqid=19&step=2&isuri=1&1921=underlying
#
# Q2: (770.703+789.047+421.153+621.281+391.462)
# Q4: (773.038+786.175+302.043+621.773+387.206)
# (Q4-Q2)/Q2=0.0412
# -->

# %% [markdown]
# ### ... and Uncertainty Could Induce A Drop In Consumption ...  
# Increased "uncertainty" has become a popular explanation of much of what happened in the Great Recession -- including this drop.  Qualitatively, it is well known that a perceived increase in labor income uncertainty should induce more saving (less consumption) for precautionary reasons.
#
# ### ... But Is the Story _Quantitatively_ Plausible?
# But if explaining a 4 percent drop in discretionary consumption would require an implausibly large increase in uncertainty, the story that uncertainty explains the consumption drop is implausible.  
#
# ### Transitory Shocks, Permanent Shocks, or Unemployment
# The $\texttt{ConsIndShockConsumerType}$ model incorporates three kinds of uncertainty: Unemployment spells, during which income is reduced to some small proportion of its normal level; and, for consumers who remain employed, transitory and permanent shocks with standard deviations $\sigma_{\theta}$ and $\sigma_{\psi}$.  
#
# ### The Question:
# How large an increase in the standard deviation of $\sigma_{\psi}$ would be necessary to induce a 4 percent drop in consumption in one quarter?  What about $\sigma_{\theta}$?  How high would the perceived unemployment probability have to be?
#
# The first step is to create the agents we want to solve the model for.
#
# Model set up:
# - "Standard" infinite horizon consumption/saving model, with mortality and permanent and temporary shocks to income
# - Ex-ante heterogeneity in consumers' discount factors
#     
# With this basic setup, HARK's `IndShockConsumerType` is the appropriate subclass of $\texttt{AgentType}$. So we need to prepare the parameters to create instances of that class.
#

# %% {"code_folding": [0]}
# Choose some calibrated parameters that roughly match steady state 
init_infinite = {
    "CRRA":1.0,                    # Coefficient of relative risk aversion 
    "Rfree":1.01/(1.0 - 1.0/240.0), # Survival probability,
    "PermGroFac":[1.000**0.25], # Permanent income growth factor (no perm growth),
    "PermGroFacAgg":1.0,
    "BoroCnstArt":0.0,
    "CubicBool":False,
    "vFuncBool":False,
    "PermShkStd":[(0.01*4/11)**0.5],  # Standard deviation of permanent shocks to income
    "PermShkCount":7,  # Number of points in permanent income shock grid
    "TranShkStd":[(0.01*4)**0.5],  # Standard deviation of transitory shocks to income,
    "TranShkCount":5,  # Number of points in transitory income shock grid
    "UnempPrb":0.07,  # Probability of unemployment while working
    "IncUnemp":0.15,  # Unemployment benefit replacement rate
    "UnempPrbRet":0.07,
    "IncUnempRet":0.15,
    "aXtraMin":0.00001,  # Minimum end-of-period assets in grid
    "aXtraMax":20,  # Maximum end-of-period assets in grid
    "aXtraCount":20,  # Number of points in assets grid,
    "aXtraExtra":[None],
    "aXtraNestFac":3,  # Number of times to 'exponentially nest' when constructing assets grid
    "LivPrb":[1.0 - 1.0/240.0],  # Survival probability
    "DiscFac":0.97,             # Default intertemporal discount factor, # dummy value, will be overwritten
    "cycles":0,
    "T_cycle":1,
    "T_retire":0,
    'T_sim':2000,  # Number of periods to simulate (idiosyncratic shocks model, perpetual youth)
    'T_age':1000,
    'IndL': 10.0/9.0,  # Labor supply per individual (constant),
    'aNrmInitMean':np.log(0.00001),
    'aNrmInitStd':0.0,
    'pLvlInitMean':0.0,
    'pLvlInitStd':0.0,
    'AgentCount':10000,
}

# %% [markdown]
# Now we import the class itself and make a baseline type.

# %%
from HARK.ConsumptionSaving.ConsIndShockModel import IndShockConsumerType
BaselineType = IndShockConsumerType(**init_infinite)

# %% [markdown]
# For this exercise, we will introduce _ex ante_ heterogeneity, so the baseline type will be copied several times.
#
# First, let's create a list with seven copies of our baseline type.

# %% {"code_folding": []}
# A list in python can contain anything -- including consumers
num_consumer_types   = 7 # declare the number of types we want
ConsumerTypes = [] # initialize an empty list

for nn in range(num_consumer_types):
    # Now create the types, and append them to the list ConsumerTypes
    NewType = deepcopy(BaselineType)
    NewType.seed = nn # give each consumer type a different RNG seed
    ConsumerTypes.append(NewType)

# %% [markdown]
# Now we can give each of the consumer types their own discount factor. (This approximates the distribution of parameters estimated in ["The Distribution of Wealth and the Marginal Propensity to Consume"](https://www.econ2.jhu.edu/people/ccarroll/papers/cstwMPC)). 

# %% {"code_folding": []}
# Seven types is enough to approximate the uniform distribution (5 is not quite enough)
from HARK.distribution import Uniform

# Calibrations from cstwMPC
bottomDiscFac  = 0.9800
topDiscFac     = 0.9934
DiscFac_list   = Uniform(bot=bottomDiscFac,top=topDiscFac).approx(N=num_consumer_types).X

# Now, assign the discount factors
for j in range(num_consumer_types):
    ConsumerTypes[j].DiscFac = DiscFac_list[j]
    ConsumerTypes[j].quiet   = True # Turn off some output

# %% [markdown]
# Our agents now exist and have a concept of the problem they face, but we still need them to solve that problem.
#
# Once we have solved each type of consumer's individual problem, we need to know the distribution of wealth (and permanent income) that the population would achieve in the long run.
#
# The cell below does both of those tasks, looping through the consumer types. For each one, it solves that type's infinite horizon model, then simulates 1000 periods to generate an approximation to the long run distribution of wealth.

# %% {"code_folding": []}
# tqdm presents a pretty bar that interactively shows how far the calculations have gotten
for ConsumerType in tqdm(ConsumerTypes):
    ## We configured their discount factor above.  Now solve
    ConsumerType.solve(verbose=False)
    
    # Now simulate many periods to get to the stationary distribution
    ConsumerType.T_sim = 2000
    ConsumerType.initialize_sim()
    ConsumerType.simulate()

# %% [markdown]
# With all of that setup taken care of, let's write some functions to run our counterfactual exercise and extract the information we want.
#
# First, let's define a simple function that merely calculates the average consumption level across the entire population in the most recent simulated period.

# %% {"code_folding": []}
# We just merge the cNrm and pNrm lists already constructed for each ConsumerType
def calcAvgC(ConsumerTypes):
    """
    This function calculates average consumption in the economy in last simulated period,
    averaging across ConsumerTypes.
    """
    # Make arrays with all types' (normalized) consumption and permanent income level
    # The brackets indicate that the contents will be a list (in this case, of lists)
    cNrm = np.concatenate([ThisType.controls["cNrm"] for ThisType in ConsumerTypes])
    pLvl = np.concatenate([ThisType.state_now["pLvl"] for ThisType in ConsumerTypes])
    
    # Calculate and return average consumption level in the economy
    avgC = np.mean(cNrm*pLvl) # c is the ratio to p, so C = c*p
    return avgC

# %% [markdown]
# Now let's create a function to run the experiment we want -- change income uncertainty, and see how consumption changes.
# To keep the code block below (mostly) clean, we'll describe the procedure below step by step here, with accompanying annotations in the codeblock.
#
# 1. Initialize an empty list to 
#    * hold the changes in consumption that happen after parameters change, and
#    * calculate average consumption before the change in uncertainty
# 2. Loop through the new uncertainty parameter values to assign. For each: 
#    1. Assign the parameter value to the agents
#    2. Re-solve the agent's model under that degree of uncertainty
#    3. Construct a popn of agents distributed in the pre-crisis steady state
#    4. Simulate one more period-- the first period after the change in risk.
#    5. Calculate the popn avg C level given the new consumption rule
#    6. Calculate the new average consumption level as percentage change vs the prior level.
#    7. Return the list of percentage changes

# %% {"code_folding": []}
# Whenever you define a function, you should describe it (with a "docstring")
def calcConsChangeAfterUncertaintyChange(OriginalTypes,NewVals,ParamToChange):
    '''
    Calculate the change in aggregate consumption for a list of values that a 
    parameter will take on.
    
    Parameters
    ----------
    OriginalTypes : [IndShockConsumerType]
        List of consumer types, who have already had their "pre-shock" problem solved and simulated.
    NewVals : np.array
        List or array of new values that the parameter of interest will take on.
    ParamToChange : str
        Name of the income distribution parameter that will be changed.
        
    Returns
    -------
    ChangesInConsumption : [float]
        List of changes in aggregate consumption corresponding to the values in NewVals, as a percentage
        of the original aggregate consumption level.
    '''
    ChangesInConsumption = [] # Step 1
    OldAvgC = calcAvgC(OriginalTypes)

    # Step 2 (the loop over counterfactual parameter values)
    for NewVal in tqdm(NewVals):
        if ParamToChange in ["PermShkStd","TranShkStd"]:
            ThisVal = [NewVal]
        else:
            ThisVal = NewVal

        ConsumerTypesNew = deepcopy(OriginalTypes)          
        for index,ConsumerTypeNew in enumerate(ConsumerTypesNew):
            setattr(ConsumerTypeNew,ParamToChange,ThisVal) # Step 2A   
            ConsumerTypeNew.update_income_process()
            ConsumerTypeNew.solve(verbose=False) # Step 2B
            
            ConsumerTypeNew.initialize_sim() # Step 2C
            ConsumerTypeNew.aNrm = OriginalTypes[index].state_now["aNrm"]
            ConsumerTypeNew.pLvl = OriginalTypes[index].state_now["pLvl"]
            
            ConsumerTypeNew.sim_one_period() # Step 2D

        NewAvgC = calcAvgC(ConsumerTypesNew) # Step 2E
        ChangeInConsumption = 100. * (NewAvgC - OldAvgC) / OldAvgC # Step 2F
        ChangesInConsumption.append(ChangeInConsumption)

    return ChangesInConsumption # Step 3, returning the output

# %% [markdown]
# Our counterfactual experiment function takes three inputs-- consumer types, counterfactual values, and the name of the parameter we want to change. For the sake of convenience, let's define small functions to run the experiment for each parameter with just a single input.

# %% {"code_folding": []}
# Trivial functions can be useful in making the logic of your program clear
def calcConsChangeAfterPermShkChange(newVals):
    return calcConsChangeAfterUncertaintyChange(ConsumerTypes,newVals,"PermShkStd")

def calcConsChangeAfterTranShkChange(newVals):
    return calcConsChangeAfterUncertaintyChange(ConsumerTypes,newVals,"TranShkStd")

def calcConsChangeAfterUnempPrbChange(newVals):
    return calcConsChangeAfterUncertaintyChange(ConsumerTypes,newVals,"UnempPrb")


# %% [markdown]
# Now we can finally run our experiment.  In the cell below, we generate a plot of the change in aggregate consumption vs the (underlying) standard deviation of permanent income shocks.

# %% {"code_folding": []}
# Calculate the consequences of an "MIT shock" to the standard deviation of permanent shocks
ratio_min = 0.8 # minimum number to multiply uncertainty parameter by
TargetChangeInC = -4.1 # Source: see comment above
num_points = 10 # number of parameter values to plot in graphs. More=slower

# First change the variance of the permanent income shock
perm_ratio_max = 2.5 # Put whatever value in you want!  maximum number to multiply var of perm income shock by

perm_min = BaselineType.PermShkStd[0] * ratio_min
perm_max = BaselineType.PermShkStd[0] * perm_ratio_max

plt.ylabel('% Change in Consumption')
plt.xlabel('Std. Dev. of Perm. Income Shock (Baseline = ' + str(round(BaselineType.PermShkStd[0],2)) + ')')
plt.title('Change in Cons. Following Increase in Perm. Income Uncertainty')
plt.ylim(-20.,5.)
plt.hlines(TargetChangeInC,perm_min,perm_max)
# The expression below shows the power of python
plot_funcs([calcConsChangeAfterPermShkChange],perm_min,perm_max,N=num_points)

# %% [markdown]
# The figure shows that if people's beliefs about the standard deviation of permanent shocks to their incomes had changed from 0.06 (the default value) to about 0.012, the model would predict an immediate drop in consumption spending of about the magnitude seen in 2008.  
#
# The question is whether this is a reasonable or an unreasonable magnitude for a change in uncertainty.  Some perspective on that question is offered by the large literature that attempts to estimate the magnitude of persistent or permanent shocks to household income.  The answer varies substantially across household types, countries, and time periods, but our sense of the literature is that the whole span of the territory between 0.04 and ranging nearly up to 0.20 is well populated (in the sense that substantial populations of people or countries have been estimated to experience shocks of this magnitude).
#
# The conclusion is that, in order for an increase in permanent income uncertainty to explain the entire drop in consumption spending, uncertainty in permanent income would have to have roughly doubled between Q2 and Q4 of 2008.  While this seems rather a large increase in uncertainty, it is by no means an absurdly large increase.  And, there is no reason to rule out the possibility that people perceived a likely change in the _level_ of their permanent income as well, which of course would translate one-for-one into a change in the appropriate level of consumption.  
#
# The point is that it is not at all implausible, as a quantitative proposition, that an increase in uncertainty could have been responsible for a substantial portion of the decline in nondurable expenditures in the Great Recesssion.  (And it is even easier for an increase in uncertainty to induce a decline in durable goods purchases.

# %% [markdown]
# ### PROBLEM
#
# Compute the change in transitory uncertainty and of unemployment risk that would be sufficient to make consumption fall by the appropriate amount (by making a figure similar to the one above). Brifely explain your results in intuitive terms, and discuss the implications for the measurement and interpretation of measures of "uncertainty" in consumer surveys.

# %%
# SOLUTION - Transitory income shocks:
# Calculate the consequences of an "MIT shock" to the standard deviation of permanent shocks
ratio_min = 0.8 # minimum number to multiply uncertainty parameter by
TargetChangeInC = -4.1 # Source: see comment above
num_points = 10 # number of parameter values to plot in graphs. More=slower

# First change the variance of the permanent income shock
perm_ratio_max = 2.5 # Put whatever value in you want!  maximum number to multiply var of perm income shock by

perm_min = BaselineType.TranShkStd[0] * ratio_min
perm_max = BaselineType.PermShkStd[0] * perm_ratio_max

plt.ylabel('% Change in Consumption')
plt.xlabel('Std. Dev. of Perm. Income Shock (Baseline = ' + str(round(BaselineType.PermShkStd[0],2)) + ')')
plt.title('Change in Cons. Following Increase in Perm. Income Uncertainty')
plt.ylim(-20.,5.)
plt.hlines(TargetChangeInC,perm_min,perm_max)
# The expression below shows the power of python
plot_funcs([calcConsChangeAfterTranShkChange],perm_min,perm_max,N=num_points)

# %%
# SOLUTION - Unemployment shocks:
# Calculate the consequences of an "MIT shock" to the standard deviation of permanent shocks
ratio_min = 0.8 # minimum number to multiply uncertainty parameter by
TargetChangeInC = -4.1 # Source: see comment above
num_points = 10 # number of parameter values to plot in graphs. More=slower

# First change the variance of the permanent income shock
perm_ratio_max = 2.5 # Put whatever value in you want!  maximum number to multiply var of perm income shock by

perm_min = BaselineType.PermShkStd[0] * ratio_min
perm_max = BaselineType.PermShkStd[0] * perm_ratio_max

plt.ylabel('% Change in Consumption')
plt.xlabel('Std. Dev. of Perm. Income Shock (Baseline = ' + str(round(BaselineType.PermShkStd[0],2)) + ')')
plt.title('Change in Cons. Following Increase in Perm. Income Uncertainty')
plt.ylim(-20.,5.)
plt.hlines(TargetChangeInC,perm_min,perm_max)
# The expression below shows the power of python
plot_funcs([calcConsChangeAfterUnempPrbChange],perm_min,perm_max,N=num_points)

# %% [markdown]
# ### PROBLEM
#
# During the Coronavirus pandemic of 2020, many governments issued "lockdown" orders to their populations to deter the spread of the disease.  A consequence was that many industries that require in-person interaction (like restaurants) had no work for their employees.  A number of governments passed "stimulus" packages that included one-time cash payments to their citizens, as a crude way to get money to people who might otherwise have faced severe financial distress.
#
# Use the toolkit to perform an exercise designed to make a rough calculation of how such stimulus payments might affect the dynamics of aggregate consumption expenditures.  To do this, you will want to use the `ConsPrefShock` model, which allows for a temporary shock to the utility from consumption that can be used to model a one-quarter closing of restaurants and other retail businesses (your marginal utility of spending money on restaurants goes to zero if the restaurants are closed!).  
#
# In more detail, you might incorporate a negative marginal utility shock of 10 percent in the quarter when the pandemic recession hits, followed by a full bounceback of marginal utility to its normal state one quarter later.  And, I suggest you incorporate a stimulus payment of about 5 percent of annual income for a typical consumer.  Your task is to show the path of consumer spending leading up to the pandemic quarter (which should be flat, since the pandemic is unanticipated), and then the path during the pandemic quarter and in the several quarters after it.

# %%
# PROBLEM: soln here 
# (rename all-caps problem in line above to all-caps solution)<|MERGE_RESOLUTION|>--- conflicted
+++ resolved
@@ -1,11 +1,7 @@
 # ---
 # jupyter:
 #   jupytext:
-<<<<<<< HEAD
-#     cell_metadata_filter: collapsed,code_folding
-=======
 #     cell_metadata_filter: ExecuteTime,collapsed,code_folding,-autoscroll
->>>>>>> 2dfa448c
 #     cell_metadata_json: true
 #     formats: ipynb,py:percent
 #     notebook_metadata_filter: all,-widgets,-varInspector
